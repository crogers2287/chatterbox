--- conflicted
+++ resolved
@@ -5,12 +5,10 @@
 import numpy as np
 from numpy.lib.stride_tricks import as_strided
 import librosa
-from librosa import resample
 import torch
 import torch.nn.functional as F
 from torch import nn, Tensor
 
-<<<<<<< HEAD
 from .config import VoiceEncConfig
 from .melspec import melspectrogram
 
@@ -51,29 +49,6 @@
         packed_tensor[i, :tensor.size(0)] = tensor
 
     return packed_tensor
-=======
-from ....orator.transforms.spectrogram import melspectrogram
-from ....orator.transforms.syn_transforms import pack
-
-
-class VoiceEncConfig:
-    num_mels = 40
-    sample_rate = 16000
-    speaker_embed_size = 256
-    ve_hidden_size = 256
-    flatten_lstm_params = False
-    n_fft = 400
-    hop_size = 160
-    win_size = 400
-    fmax = 8000
-    fmin = 0
-    preemphasis = 0.
-    mel_power = 2.0
-    mel_type = "amp"
-    normalized_mels = False
-    ve_partial_frames = 160
-    ve_final_relu = True
->>>>>>> 4ea886ec
 
 
 def get_num_wins(
@@ -284,7 +259,7 @@
         """
         if sample_rate != self.hp.sample_rate:
             wavs = [
-                resample(wav, orig_sr=sample_rate, target_sr=self.hp.sample_rate, res_type="kaiser_fast")
+                librosa.resample(wav, orig_sr=sample_rate, target_sr=self.hp.sample_rate, res_type="kaiser_fast")
                 for wav in wavs
             ]
 
